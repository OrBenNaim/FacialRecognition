--- conflicted
+++ resolved
@@ -26,36 +26,6 @@
     os.makedirs(test_model.tensorboard_log_dir, exist_ok=True)
     test_model.writer = SummaryWriter(log_dir=test_model.tensorboard_log_dir)
 
-<<<<<<< HEAD
-    #============ Decided to move on with 'Base with Aug network' ============
-
-    # Run chosen experiment
-    experiment = {"architecture_type": "base", "lr": 6e-5, "batch_size": 32, "epochs": 50}
-
-    model.reset_exp_attr()
-
-    architecture_type = experiment["architecture_type"]
-    learning_rate = experiment["lr"]
-    batch_size = experiment["batch_size"]
-    epochs = experiment["epochs"]
-
-    exp_name = f"lr{learning_rate}_bs{batch_size}_epochs{epochs}_BCE"
-
-    use_improved_arch = None
-
-    if architecture_type == "base":
-        use_improved_arch = False
-        exp_name += "_base_arch"
-
-    else:
-        raise ValueError("Architecture type must be 'base' for this experiment. Please try again.")
-
-    # Run experiment
-    model.run_complete_experiment(learning_rate=learning_rate, batch_size=batch_size, epochs=epochs,
-                                  use_improved_arch=use_improved_arch, exp_name=exp_name)
-
-    print(f"\n✅ Completed {model.experiment_name}")
-=======
     experiment = {"architecture_type": "base", "lr": 6e-5, "batch_size": 32, "epochs": 50}
 
     test_model.reset_exp_attr()
@@ -85,5 +55,4 @@
 
     # Load the best trained model
     print("🔄 Loading best trained model...")
-    test_model.run_model_on_test_dataset()
->>>>>>> 27c4a87f
+    test_model.run_model_on_test_dataset()